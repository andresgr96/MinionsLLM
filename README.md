--- conflicted
+++ resolved
@@ -46,30 +46,13 @@
 
 ### 📁 Examples Overview
 
-<<<<<<< HEAD
-#### **Interface Prompting Examples** (`examples/interface_prompting/`)
-=======
 #### **Interface Prompting Examples** (`examples/01_interface_prompting_examples/`)
->>>>>>> 50fa80a5
 Learn how to use the LLM interface to generate behavior trees from natural language prompts:
 
 - **`llamacpp_example.py`** - Generate behavior trees using the LlamaCPP backend with local GGUF models
 - **`ollama_examples.py`** - Two examples showing how to use Ollama backend (existing models + auto-import from Hugging Face)
 - **`saving_tree.py`** - Complete workflow: prompt LLM, generate behavior tree, and save as XML file
 
-<<<<<<< HEAD
-#### **Data Generation Examples** (`examples/data_gen_examples/`)
-Explore synthetic dataset generation using formal grammars:
-
-- **`basic_dataset_generation.py`** - Simple dataset generation using default grammar rules
-- **`filtered_dataset_generation.py`** - Advanced dataset generation with simulation-based filtering
-
-#### **Simulation Examples** (`examples/`)
-Run behavior tree simulations in robot environments:
-
-- **`simulate_environment.py`** - Complete example of running a robot simulation with behavior trees
-- **`bt_prompting.py`** - Demonstrate behavior tree prompting capabilities
-=======
 #### **Simulation Examples** (`examples/02_simulation_examples/`)
 Run behavior tree simulations in robot environments:
 
@@ -90,26 +73,17 @@
 - **`run_experiment.py`** - Execute full experimental runs with multiple models and configurations
 - **`compute_metrics.py`** - Analyze and compute performance metrics from experimental results
 - **`upload_dataset.py`** - Upload generated datasets to Hugging Face Hub 
->>>>>>> 50fa80a5
 
 ### 🚀 Quick Start
 
 1. **Generate a behavior tree from text:**
    ```bash
-<<<<<<< HEAD
-    examples/01_interface_prompting/saving_tree.py
-=======
     examples/01_interface_prompting_examples/saving_tree.py
->>>>>>> 50fa80a5
    ```
 
 2. **Run a robot simulation:**
    ```bash
-<<<<<<< HEAD
-    examples/02_simulate_environment.py
-=======
     examples/02_simulation_examples/simulate_environment.py
->>>>>>> 50fa80a5
    ```
 
 3. **Generate training datasets:**
@@ -120,13 +94,8 @@
 ### 📖 Example Descriptions
 
 - **Interface Prompting**: Use LLMs to convert natural language descriptions into executable behavior trees
-<<<<<<< HEAD
-- **Data Generation**: Create synthetic datasets for training and fine-tuning LLMs using formal grammars
-- **Simulation**: Execute behavior trees in multi-agent robot environments with physics simulation
-=======
 - **Simulation**: Execute behavior trees in multi-agent robot environments with physics simulation
 - **Data Generation**: Create synthetic datasets for training and fine-tuning LLMs using formal grammars
->>>>>>> 50fa80a5
 
 Each example includes detailed comments and documentation to help you understand the framework components and adapt them to your specific use cases.
 
